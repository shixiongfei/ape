--- conflicted
+++ resolved
@@ -287,7 +287,6 @@
 
 void stdlib_open(ape_State *A) {
   const Function cfuncs[] = {
-<<<<<<< HEAD
       {"caar", caar},       {"cadr", cadr},     {"cdar", cdar},
       {"cddr", cddr},       {"caaar", caaar},   {"caadr", caadr},
       {"cadar", cadar},     {"caddr", caddr},   {"cdaar", cdaar},
@@ -298,11 +297,6 @@
       {"cdaadr", cdaadr},   {"cdadar", cdadar}, {"cdaddr", cdaddr},
       {"cddaar", cddaar},   {"cddadr", cddadr}, {"cdddar", cdddar},
       {"cddddr", cddddr},   {"eval", eval},     {"load", load},
-=======
-      {"cadr", cadr},       {"cddr", cddr},     {"caddr", caddr},
-      {"cdddr", cdddr},     {"cadddr", cadddr}, {"cddddr", cddddr},
-      {"unbound", unbound}, {"eval", eval},     {"load", load},
->>>>>>> aa0910dc
       {"list", list},       {"concat", concat}, {"length", length},
       {"reverse", reverse}, {"nth", nth},       {"print", print},
       {"gensym", gensym},   {"rem", rem},       {"round", round_},
